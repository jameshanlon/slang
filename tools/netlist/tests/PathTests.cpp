--- conflicted
+++ resolved
@@ -643,10 +643,5 @@
     compilation.addSyntaxTree(tree);
     NO_COMPILATION_ERRORS;
     auto netlist = createNetlist(compilation);
-<<<<<<< HEAD
     CHECK(netlist.lookupVariable("top.genblk1.foo"));
-}
-=======
-    CHECK(netlist.lookupVariableReference("top.genblk1.foo"));
-}
->>>>>>> 887254f5
+}